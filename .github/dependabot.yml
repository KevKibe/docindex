# To get started with Dependabot version updates, you'll need to specify which
# package ecosystems to update and where the package manifests are located.
# Please see the documentation for all configuration options:
# https://docs.github.com/code-security/dependabot/dependabot-version-updates/configuration-options-for-the-dependabot.yml-file

version: 2
updates:
  - package-ecosystem: "pip" # See documentation for possible values
    directory: "/" # Location of package manifests
    schedule:
      interval: "weekly"
<<<<<<< HEAD
=======
    secrets:
      - PINECONE_API_KEY: ${{ secrets.PINECONE_API_KEY }}
      - GOOGLE_API_KEY: ${{ secrets.GOOGLE_API_KEY }}
      - OPENAI_API_KEY: ${{ secrets.OPENAI_API_KEY }}
      - COHERE_API_KEY: ${{ secrets.COHERE_API_KEY }}
>>>>>>> 8f0a499c
<|MERGE_RESOLUTION|>--- conflicted
+++ resolved
@@ -8,12 +8,4 @@
   - package-ecosystem: "pip" # See documentation for possible values
     directory: "/" # Location of package manifests
     schedule:
-      interval: "weekly"
-<<<<<<< HEAD
-=======
-    secrets:
-      - PINECONE_API_KEY: ${{ secrets.PINECONE_API_KEY }}
-      - GOOGLE_API_KEY: ${{ secrets.GOOGLE_API_KEY }}
-      - OPENAI_API_KEY: ${{ secrets.OPENAI_API_KEY }}
-      - COHERE_API_KEY: ${{ secrets.COHERE_API_KEY }}
->>>>>>> 8f0a499c
+      interval: "weekly"