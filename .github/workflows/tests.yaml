--- conflicted
+++ resolved
@@ -1,15 +1,8 @@
 name: Tests
 
-<<<<<<< HEAD
 on: 
   pull_request_target:
     branches: [master]
-=======
-on: pull_request
-
-permissions: read-all
->>>>>>> b89f63cc
-
 
 jobs:
   test:
